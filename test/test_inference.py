--- conflicted
+++ resolved
@@ -7,13 +7,10 @@
 from pprint import pprint
 import random
 import numpy as np
-<<<<<<< HEAD
 import newick
 from adarray import gh, adnumber, admath, array, sum
 import networkx as nx
 from size_history import ConstantTruncatedSizeHistory
-=======
->>>>>>> f2a06e44
 
 from sum_product import SumProduct
 from demography import Demography
@@ -40,30 +37,10 @@
     return jsfs
 
 def test_joint_sfs_inference():
-<<<<<<< HEAD
-    def get_demo(t0, N0, t1, rt0):
-        demo = nx.DiGraph([('ab','a'),('ab','b'),('abc','ab'),('abc','c')])
-        nd = dict(demo.nodes(data=True))
-        nd['a']['lineages'] = 1
-        nd['b']['lineages'] = 1
-        nd['c']['lineages'] = 1
-        nd['a']['model'] = nd['b']['model'] = ConstantTruncatedSizeHistory(N=N0,
-                                                                           tau=t0,
-                                                                           n_max=1)
-        nd['ab']['model'] = ConstantTruncatedSizeHistory(N=N0, tau=rt0, n_max=2)
-        nd['c']['model'] = ConstantTruncatedSizeHistory(N=N0, tau=t1, n_max=1)
-        nd['abc']['model'] = ConstantTruncatedSizeHistory(N=N0, tau=float('inf'), n_max=3)
-        return Demography(demo)
-=======
->>>>>>> f2a06e44
     N0=1.0
     theta=1.0
     t0=random.uniform(.25,2.5)
     t1= t0 + random.uniform(.5,5.0)
-<<<<<<< HEAD
-    num_runs = 1000
-    jsfs,sqCounts,nonzero = run_scrm_example(N0, theta, t0, t1, num_runs)
-=======
     num_runs = 10000
 
     def get_demo(join_time):
@@ -77,29 +54,12 @@
     totalSnps = sum([v for k,v in jsfs.items()])
     logFactorialTotalSnps = sum([math.log(x) for x in range(1,totalSnps)])
 
->>>>>>> f2a06e44
-    pprint(dict(jsfs))
-    true_demo = get_demo(t0=t0,N0=N0,t1=t1,rt0=t1-t0)
-    jsfs_exact = get_exact_jsfs(true_demo, theta=theta*num_runs)
-    pprint(dict(jsfs_exact))
-
-    jsfs = jsfs_exact
     totalSnps = sum(array([v for k,v in jsfs.items()]))
 
     print(t0,t1)
     def f(join_time):
-<<<<<<< HEAD
-        print(join_time[0],N0,t1,-join_time[0]+t1)
-        #tree = newick_tpl.format(t0=join_time, N0=N0, t1=t1, rt0=t1 - join_time)
-        #demo = Demography.from_newick(tree)
-        demo = get_demo(t0=join_time[0], N0=N0, t1=t1, rt0= -join_time[0]+t1)
-        #totalSum = NormalizingConstant(demo).normalizing_constant()
-        #ret = 0.0
+        demo = get_demo(join_time)
         lambd = demo.totalSfsSum * theta / 2.0 * num_runs
-=======
-        demo = get_demo(join_time)
-        lambd = theta / 2.0 * num_runs * demo.totalSfsSum
->>>>>>> f2a06e44
         # poisson probability for total # snps is e^-lambd * lambd^totalSnps / totalSnps!
         ret = lambd - totalSnps * admath.log(lambd)
         for states, weight in sorted(jsfs.items()):
@@ -109,7 +69,7 @@
             #weight = SumProduct(true_demo).p(normalized=True)
             sp = SumProduct(demo)
             #print(weight, states, sp.p(normalized=True))
-            ret -= weight * admath.log(sp.p(normalized=True))
+            ret -= admath.log(sp.p(normalized=True)) * weight
             #ret -= weight * math.log(sp.p())
         print ret
         return ret
@@ -126,178 +86,5 @@
 #    print (res, t0, t1)
 #    print(res.x, t0, t1)
 
-<<<<<<< HEAD
-def test_jeff():
-    return True
-    states = """170.00000       A:nean human chimp      D:sima deni
-    124.00000       A:deni nean chimp       D:human sima
-    231.00000       A:chimp sima    D:human nean deni
-    1055.00000      A:chimp deni human sima D:nean
-    1300.00000      A:chimp D:human sima nean deni
-    136.00000       A:deni human chimp      D:sima nean
-    157.00000       A:chimp nean sima       D:human deni
-    1094.00000      A:chimp deni nean sima  D:human
-    202.00000       A:chimp deni sima       D:human nean
-    121.00000       A:nean chimp    D:sima human deni
-    1178.00000      A:chimp nean human sima D:deni
-    181.00000       A:chimp human sima      D:nean deni
-    129.00000       A:human chimp   D:sima nean deni
-    142.00000       A:deni chimp    D:human sima nean"""
-    linere = re.compile(r"([0-9.]+)\s+A:([^D]*)D:(.*)$")
-    st = []
-    for line in states.split("\n"):
-        weight, ancestral, derived = linere.match(line.strip()).groups()
-        weight = float(weight)
-        ancestral = ancestral.strip().split()
-        derived = derived.strip().split()
-        d = {k: {'ancestral': 1, 'derived': 0} for k in ancestral}
-        d.update({k: {'ancestral': 0, 'derived': 1} for k in derived})
-        if len(derived) > 1:
-            st.append((weight, d, line))
-    def f(j):
-        newick_tpl = """((((nean:0.600000{params},deni:0.600000{params}):{nean_deni_j:f},sima:{sima_j:f}{params}):{j:f},human:0.800000{params}):7.200000,chimp:8.000000{params});"""
-        newick = newick_tpl.format(params="[&&momi:model=constant:N=1:lineages=1]", j=j, sima_j=.8 - j, nean_deni_j=.2 - j)
-        demo = Demography.from_newick(newick)
-        ret = 0.0
-        for weight, states, line in sorted(st):
-            demo.update_state(states)
-            sp = SumProduct(demo)
-            ret -= weight * math.log(sp.p())
-            print(line, math.log(sp.p()))
-        print(j)
-        return ret
-    res = scipy.optimize.minimize_scalar(f, method="bounded", bounds=(0, 0.2))
-    print(res.x)
-
-def run_scrm_example(N0, theta, t0, t1, num_runs):
-    t0 /= 2. * N0
-    t1 /= 2. * N0
-    scrm_args = [3, num_runs, '-t', theta, '-I', 3, 1, 1, 1, '-ej', t1, 2, 3, '-ej', t0, 1, 2]
-    return run_scrm(scrm_args, (1,1,1))
-
-def run_scrm(scrm_args, lins_per_pop):
-    n = scrm_args[0]
-    assert sum(lins_per_pop) == n
-    pops_by_lin = []
-    for pop in range(len(lins_per_pop)):
-        for i in range(lins_per_pop[pop]):
-            pops_by_lin.append(pop)
-    assert len(pops_by_lin) == n
-
-    print(scrm_args)
-    assert scrm_args[2] in ['-t','-T']
-    trees = scrm_args[2] == '-T'
-    def f(x):
-        if x == "//":
-            f.i += 1
-        return f.i
-    f.i = 0
-    runs = itertools.groupby((line.strip() for line in scrm(*scrm_args)), f)
-    next(runs)
-    sumCounts = Counter()
-    sumSqCounts = Counter()
-    nonzeroCounts = Counter()
-    for i, lines in runs:
-        lines = list(lines)
-        if not trees:
-            currCounts = read_empirical_sfs(lines, len(lins_per_pop), pops_by_lin)
-        else:
-            currCounts = read_tree_lens(lines, len(lins_per_pop), pops_by_lin)
-
-        for config in currCounts:
-            sumCounts[config] += currCounts[config]
-            sumSqCounts[config] += currCounts[config]**2
-            nonzeroCounts[config] += 1
-    return sumCounts,sumSqCounts,nonzeroCounts
-
-def read_empirical_sfs(lines, num_pops, pops_by_lin):
-        currCounts = Counter()
-        n = len(pops_by_lin)
-
-        assert lines[0] == "//"
-        nss = int(lines[1].split(":")[1])
-        if nss == 0:
-            return currCounts
-        # remove header
-        lines = lines[3:]
-        # remove trailing line if necessary
-        if len(lines) == n+1:
-            assert lines[n] == ''
-            lines = lines[:-1]
-        # number of lines == number of haplotypes
-        assert len(lines) == n
-        # columns are snps
-        for column in range(len(lines[0])):
-            dd = [0] * num_pops
-            for i, line in enumerate(lines):
-                dd[pops_by_lin[i]] += int(line[column])
-            assert sum(dd) > 0
-            currCounts[tuple(dd)] += 1
-        return currCounts
-
-def read_tree_lens(lines, num_pops, pops_by_lin):
-    assert lines[0] == "//"
-    return NewickSfs(lines[1], num_pops, pops_by_lin).sfs
-
-class NewickSfs(newick.tree.TreeVisitor):
-    def __init__(self, newick_str, num_pops, pops_by_lin):
-        self.tree = newick.parse_tree(newick_str)
-        self.sfs = Counter()
-        self.num_pops = num_pops
-        self.pops_by_lin = pops_by_lin
-
-        self.tree.dfs_traverse(self)
-
-    def pre_visit_edge(self,src,b,len,dst):
-        dd = [0] * self.num_pops
-        # get the # lineages in each pop below edge
-        for leaf in dst.get_leaves_identifiers():
-            dd[self.pops_by_lin[int(leaf)-1]] += 1
-        # add length to the sfs entry. multiply by 2 cuz of ms format
-        self.sfs[tuple(dd)] += len * 2.0
-
-
-# approximate empirical_sfs - theoretical_sfs / sd by standard normal
-# use theta=2.0 if simulating trees instead of mutations
-def sfs_p_value(nonzeroCounts, empirical_sfs, squaredCounts, theoretical_sfs, runs, theta=2.0, minSamples=25):
-    configs = theoretical_sfs.keys()
-    # throw away all the entries with too few observations (they will not be very Gaussian)
-    configs = [x for x in configs if nonzeroCounts[x] > minSamples]
-    def sfsArray(sfs):
-        return np.array([float(sfs[x]) for x in configs])
-    
-    empirical_sfs = sfsArray(empirical_sfs)
-    squaredCounts = sfsArray(squaredCounts)
-    theoretical_sfs = sfsArray(theoretical_sfs)
-    nonzeroCounts = sfsArray(nonzeroCounts)
-
-    means = empirical_sfs / float(runs)
-    sqMeans = squaredCounts / float(runs)
-    bias = theoretical_sfs * theta / 2.0 - means
-    # estimated variance = empirical variance + bias^2
-    variances = bias**2 + sqMeans - np.square(means)
-    variances *= runs / float(runs-1)
-
-    # observed counts are Gaussian by CLT
-    # empirical_mean - theoretical mean / estimated variance ~ t distribution with df runs-1
-    t_vals = bias / np.sqrt(variances) * np.sqrt(runs)
-
-    # get the p-values
-    abs_t_vals = np.abs(t_vals)
-    p_vals = 2.0 * scipy.stats.t.sf(abs_t_vals, df=runs-1)
-    # print some stuff
-    print("# configs, p-values, empirical-sfs, theoretical-sfs, nonzeroCounts")
-    toPrint = np.array([configs, p_vals, empirical_sfs, theoretical_sfs * theta / 2.0 * runs, nonzeroCounts]).transpose()
-    toPrint = toPrint[toPrint[:,1].argsort()[::-1]] # reverse-sort by p-vals
-    #toPrint = toPrint[toPrint[:,0].argsort()] # sort by config
-    print(toPrint)
-    
-    # p-values should be uniformly distributed
-    # so then the min p-value should be beta distributed
-    return scipy.stats.beta.cdf(np.min(p_vals), 1, len(p_vals))
-=======
->>>>>>> f2a06e44
-
 if __name__ == "__main__":
-    # test_jeff()
     test_joint_sfs_inference()