from __future__ import division
import sh
import os
import scipy.optimize
import itertools
import math
import re
from collections import Counter, defaultdict
from pprint import pprint
import random
import numpy as np
import newick

from sum_product import SumProduct
from demography import Demography

scrm = sh.Command(os.environ["SCRM_PATH"])
# _scrm = sh.Command(os.environ["MSPATH"])
# def scrm(*x):
#     return _scrm(*x,_ok_code=[0,16,17,18])

def test_joint_sfs_inference():
    #return True
    newick_tpl = """
        ((a:{t0:f}[&&momi:model=constant:N={N0:f}:lineages=1],
          b:{t0:f}[&&momi:model=constant:N={N0:f}:lineages=1]):{rt0:f},
         c:{t1:f}[&&momi:model=constant:N={N0:f}:lineages=1])[&&momi:model=constant:N={N0:f}];
    """
    N0=1.0
    theta=1.0
    t0=random.uniform(.25,2.5)
    t1= t0 + random.uniform(.5,5.0)
    num_runs = 10000
    jsfs,sqCounts,nonzero = run_scrm_example(N0, theta, t0, t1, num_runs)
    totalSnps = sum([v for k,v in jsfs.items()])
    logFactorialTotalSnps = sum([math.log(x) for x in range(1,totalSnps)])

    pprint(dict(jsfs))
    print(t0,t1)
    def f(join_time):
        #print(join_time)
        tree = newick_tpl.format(t0=join_time, N0=N0, t1=t1, rt0=t1 - join_time)
        demo = Demography.from_newick(tree)
        #totalSum = NormalizingConstant(demo).normalizing_constant()
        #ret = 0.0
        lambd = theta / 2.0 * num_runs * demo.totalSfsSum
        # poisson probability for total # snps is e^-lambd * lambd^totalSnps / totalSnps!
        ret = lambd + logFactorialTotalSnps - totalSnps * math.log(lambd)
        for states, weight in sorted(jsfs.items()):
            st = {a: {'derived': b, 'ancestral': 1 - b} for a, b in zip("abc", states)}
            demo.update_state(st)
            sp = SumProduct(demo)
            #print(weight, states, sp.p(normalized=True))
            ret -= weight * math.log(sp.p(normalized=True))
            #ret -= weight * math.log(sp.p())
        return ret
    #f(t0)
    res = scipy.optimize.fminbound(f, 0, t1, xtol=.01)
    #res = scipy.optimize.minimize(f, random.uniform(0,t1), bounds=((0,t1),))
    #assert res == t0
    assert abs(res - t0) / t0 < .05
#    print (res, t0, t1)
#    print(res.x, t0, t1)

def test_jeff():
    return True
    states = """170.00000       A:nean human chimp      D:sima deni
    124.00000       A:deni nean chimp       D:human sima
    231.00000       A:chimp sima    D:human nean deni
    1055.00000      A:chimp deni human sima D:nean
    1300.00000      A:chimp D:human sima nean deni
    136.00000       A:deni human chimp      D:sima nean
    157.00000       A:chimp nean sima       D:human deni
    1094.00000      A:chimp deni nean sima  D:human
    202.00000       A:chimp deni sima       D:human nean
    121.00000       A:nean chimp    D:sima human deni
    1178.00000      A:chimp nean human sima D:deni
    181.00000       A:chimp human sima      D:nean deni
    129.00000       A:human chimp   D:sima nean deni
    142.00000       A:deni chimp    D:human sima nean"""
    linere = re.compile(r"([0-9.]+)\s+A:([^D]*)D:(.*)$")
    st = []
    for line in states.split("\n"):
        weight, ancestral, derived = linere.match(line.strip()).groups()
        weight = float(weight)
        ancestral = ancestral.strip().split()
        derived = derived.strip().split()
        d = {k: {'ancestral': 1, 'derived': 0} for k in ancestral}
        d.update({k: {'ancestral': 0, 'derived': 1} for k in derived})
        if len(derived) > 1:
            st.append((weight, d, line))
    def f(j):
        newick_tpl = """((((nean:0.600000{params},deni:0.600000{params}):{nean_deni_j:f},sima:{sima_j:f}{params}):{j:f},human:0.800000{params}):7.200000,chimp:8.000000{params});"""
        newick = newick_tpl.format(params="[&&momi:model=constant:N=1:lineages=1]", j=j, sima_j=.8 - j, nean_deni_j=.2 - j)
        demo = Demography.from_newick(newick)
        ret = 0.0
        for weight, states, line in sorted(st):
            demo.update_state(states)
            sp = SumProduct(demo)
            ret -= weight * math.log(sp.p())
            print(line, math.log(sp.p()))
        print(j)
        return ret
    res = scipy.optimize.minimize_scalar(f, method="bounded", bounds=(0, 0.2))
    print(res.x)

def run_scrm_example(N0, theta, t0, t1, num_runs):
    t0 /= 2. * N0
    t1 /= 2. * N0
    scrm_args = [3, num_runs, '-t', theta, '-I', 3, 1, 1, 1, '-ej', t1, 2, 3, '-ej', t0, 1, 2]
    return run_scrm(scrm_args, (1,1,1))

def run_scrm(scrm_args, lins_per_pop):
    n = scrm_args[0]
    assert sum(lins_per_pop) == n
    pops_by_lin = []
    for pop in range(len(lins_per_pop)):
        for i in range(lins_per_pop[pop]):
            pops_by_lin.append(pop)
    assert len(pops_by_lin) == n

    print(scrm_args)
    assert scrm_args[2] in ['-t','-T']
    trees = scrm_args[2] == '-T'
    def f(x):
        if x == "//":
            f.i += 1
        return f.i
    f.i = 0
    runs = itertools.groupby((line.strip() for line in scrm(*scrm_args)), f)
    next(runs)
    sumCounts = Counter()
    sumSqCounts = Counter()
    nonzeroCounts = Counter()
    for i, lines in runs:
        lines = list(lines)
        if not trees:
            currCounts = read_empirical_sfs(lines, len(lins_per_pop), pops_by_lin)
        else:
            currCounts = read_tree_lens(lines, len(lins_per_pop), pops_by_lin)

        for config in currCounts:
            sumCounts[config] += currCounts[config]
            sumSqCounts[config] += currCounts[config]**2
            nonzeroCounts[config] += 1
    return sumCounts,sumSqCounts,nonzeroCounts

def read_empirical_sfs(lines, num_pops, pops_by_lin):
        currCounts = Counter()
        n = len(pops_by_lin)

        assert lines[0] == "//"
        nss = int(lines[1].split(":")[1])
        if nss == 0:
            return currCounts
        # remove header
        lines = lines[3:]
        # remove trailing line if necessary
        if len(lines) == n+1:
            assert lines[n] == ''
            lines = lines[:-1]
        # number of lines == number of haplotypes
        assert len(lines) == n
        # columns are snps
        for column in range(len(lines[0])):
            dd = [0] * num_pops
            for i, line in enumerate(lines):
                dd[pops_by_lin[i]] += int(line[column])
            assert sum(dd) > 0
            currCounts[tuple(dd)] += 1
        return currCounts

def read_tree_lens(lines, num_pops, pops_by_lin):
    assert lines[0] == "//"
    return NewickSfs(lines[1], num_pops, pops_by_lin).sfs

class NewickSfs(newick.tree.TreeVisitor):
    def __init__(self, newick_str, num_pops, pops_by_lin):
        self.tree = newick.parse_tree(newick_str)
        self.sfs = Counter()
        self.num_pops = num_pops
        self.pops_by_lin = pops_by_lin

        self.tree.dfs_traverse(self)

    def pre_visit_edge(self,src,b,len,dst):
        dd = [0] * self.num_pops
        # get the # lineages in each pop below edge
        for leaf in dst.get_leaves_identifiers():
            dd[self.pops_by_lin[int(leaf)-1]] += 1
        # add length to the sfs entry. multiply by 2 cuz of ms format
        self.sfs[tuple(dd)] += len * 2.0


# approximate empirical_sfs - theoretical_sfs / sd by standard normal
# use theta=2.0 if simulating trees instead of mutations
def sfs_p_value(nonzeroCounts, empirical_sfs, squaredCounts, theoretical_sfs, runs, theta=2.0, minSamples=25):
    configs = theoretical_sfs.keys()
    # throw away all the entries with too few observations (they will not be very Gaussian)
    configs = [x for x in configs if nonzeroCounts[x] > minSamples]
    def sfsArray(sfs):
        return np.array([sfs[x] for x in configs])
    
    empirical_sfs = sfsArray(empirical_sfs)
    squaredCounts = sfsArray(squaredCounts)
    theoretical_sfs = sfsArray(theoretical_sfs)
    nonzeroCounts = sfsArray(nonzeroCounts)

    means = empirical_sfs / float(runs)
    sqMeans = squaredCounts / float(runs)
    bias = means - theta / 2.0 * theoretical_sfs
    # estimated variance = empirical variance + bias^2
    variances = sqMeans - np.square(means) + np.square(bias)
    variances *= runs / float(runs-1)

    # observed counts are Gaussian by CLT
    # empirical_mean - theoretical mean / estimated variance ~ t distribution with df runs-1
    t_vals = bias / np.sqrt(variances) * np.sqrt(runs)

    # get the p-values
    abs_t_vals = np.abs(t_vals)
    p_vals = 2.0 * scipy.stats.t.sf(abs_t_vals, df=runs-1)
    # print some stuff
    print("# configs, p-values, empirical-sfs, theoretical-sfs, nonzeroCounts")
    toPrint = np.array([configs, p_vals, empirical_sfs, theoretical_sfs * theta / 2.0 * runs, nonzeroCounts]).transpose()
    toPrint = toPrint[toPrint[:,1].argsort()[::-1]] # reverse-sort by p-vals
<<<<<<< HEAD
=======
    #toPrint = toPrint[toPrint[:,0].argsort()] # sort by config
>>>>>>> 4a4dd9fe
    print(toPrint)
    
    # p-values should be uniformly distributed
    # so then the min p-value should be beta distributed
    return scipy.stats.beta.cdf(np.min(p_vals), 1, len(p_vals))

if __name__ == "__main__":
    # test_jeff()
    test_joint_sfs_inference()<|MERGE_RESOLUTION|>--- conflicted
+++ resolved
@@ -224,10 +224,7 @@
     print("# configs, p-values, empirical-sfs, theoretical-sfs, nonzeroCounts")
     toPrint = np.array([configs, p_vals, empirical_sfs, theoretical_sfs * theta / 2.0 * runs, nonzeroCounts]).transpose()
     toPrint = toPrint[toPrint[:,1].argsort()[::-1]] # reverse-sort by p-vals
-<<<<<<< HEAD
-=======
     #toPrint = toPrint[toPrint[:,0].argsort()] # sort by config
->>>>>>> 4a4dd9fe
     print(toPrint)
     
     # p-values should be uniformly distributed
