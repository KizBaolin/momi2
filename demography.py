--- conflicted
+++ resolved
@@ -3,10 +3,7 @@
 from cStringIO import StringIO
 from cached_property import cached_property
 from size_history import ConstantTruncatedSizeHistory
-<<<<<<< HEAD
 from sum_product import SumProduct
-=======
->>>>>>> 5fea8281
 from util import memoize_instance, memoize
 import scipy, scipy.misc, scipy.signal
 import numpy as np
@@ -149,13 +146,6 @@
     @cached_property
     def totalSfsSum(self):
         return NormalizingConstant(self).normalizing_constant()
-<<<<<<< HEAD
-
-    @cached_property
-    def totalSfsSum(self):
-        return NormalizingConstant(self).normalizing_constant()
-=======
->>>>>>> 5fea8281
 
     @cached_property
     def root(self):
@@ -341,11 +331,7 @@
         for v in demography.leaves:
             state[v] = {}
             state[v]['derived'] = 0
-<<<<<<< HEAD
             state[v]['ancestral'] = demography.node_data[v]['lineages']
-=======
-            state[v]['ancestral'] = demography.n_lineages_at_node[v]
->>>>>>> 5fea8281
         demography.update_state(state)
         # now create the Sum-Product
         super(NormalizingConstant,self).__init__(demography)
@@ -363,10 +349,5 @@
             ret += ((1.0 - labeledArray.get_zeroth_vector(newpop)) * self.truncated_sfs(newpop)).sum()        
 
         for childEvent in self.eventTree[event]:
-<<<<<<< HEAD
             ret += self.normalizing_constant(childEvent)       
-=======
-            ret += self.normalizing_constant(childEvent)
-        
->>>>>>> 5fea8281
         return ret