--- conflicted
+++ resolved
@@ -322,37 +322,6 @@
         return ret
 
 
-<<<<<<< HEAD
-class NormalizingConstant(SumProduct):
-    def __init__(self, demography):
-        # to_directed() makes a deep-copy of the nx.DiGraph
-        demography = Demography(demography.to_directed())
-        # set all alleles to be of ancestral type
-        state = {}
-        for v in demography.leaves:
-            state[v] = {}
-            state[v]['derived'] = 0
-            state[v]['ancestral'] = demography.node_data[v]['lineages']
-        demography.update_state(state)
-        # now create the Sum-Product
-        super(NormalizingConstant,self).__init__(demography)
-
-    def normalizing_constant(self, event=None):
-        if event is None:
-            event = self.eventTree.root
-
-        ret = 0.0
-        for newpop in event['newpops']:
-            # term for mutation occurring at the newpop
-            # partial_likelihood_bottom is the likelihood of _no_ derived alleles beneath event, given value of derived alleles
-            labeledArray = LabeledAxisArray(self.partial_likelihood_bottom(event), event['subpops'], copyArray=False)
-            # do 1.0 - partial_likelihood_bottom to get the likelihood of _some_ derived alleles beneath event
-            ret += ((1.0 - labeledArray.get_zeroth_vector(newpop)) * self.truncated_sfs(newpop)).sum()        
-
-        for childEvent in self.eventTree[event]:
-            ret += self.normalizing_constant(childEvent)       
-        return ret
-=======
 def normalizing_constant(demography):
     # to_directed() makes a deep-copy of the nx.DiGraph
     demography = Demography(demography.to_directed())
@@ -367,9 +336,11 @@
     sp = SumProduct(demography)
 
     ret = 0.0
-    for node in demography:
-        # 1 - partial_likelihood_bottom is probability of at least one derived leaf lineage
-        ret += ((1.0 - sp.partial_likelihood_bottom(node)) * sp.truncated_sfs(node)).sum()
+    for event in sp.eventTree:
+        for newpop in event['newpops']:
+            labeledArray = LabeledAxisArray(sp.partial_likelihood_bottom(event), event['subpops'], copyArray=False)
+            # 1 - partial_likelihood_bottom is probability of at least one derived leaf lineage
+            ret += ((1.0 - labeledArray.get_zeroth_vector(newpop)) * sp.truncated_sfs(newpop)).sum()
 
     # subtract off the term for all alleles derived
     state = {}
@@ -382,5 +353,4 @@
     sp = SumProduct(demography)
 
     ret -= sp.p(normalized=False)
-    return ret
->>>>>>> e787299f
+    return ret