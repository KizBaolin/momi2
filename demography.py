import networkx as nx
from cached_property import cached_property
from sum_product import SumProduct
<<<<<<< HEAD
from util import memoize_instance, memoize
import scipy, scipy.misc, scipy.signal
import numpy as np
from sum_product import LabeledAxisArray, SumProduct

class FrozenDict(object):
    def __init__(self, dict):
        self._dict = dict
        self._frozen = frozenset(dict.iteritems())

    def keys(self):
        return self._dict.keys()
    
    def __getitem__(self, key):
        return self._dict[key]

    def __hash__(self):
        return self._frozen.__hash__()

    def __eq__(self, other):
        return self._frozen == other._frozen

    def __ne__(self, other):
        return not self.__eq__(other)

# only works for tree demographies
# TODO: for more general demographies, build event tree first, then demo
def getEventTree(demo):
    eventDict = {}
    eventEdges = []
    # breadth first search
    #for v in reversed([demo.root] + [v1 for v0,v1 in nx.bfs_edges(demo, demo.root)]):
    for v in nx.dfs_postorder_nodes(demo, demo.root):
        #assert len(demo.predecessors(v)) <= 1
        in_edges,out_edges = demo.in_edges(v, data=True),demo.out_edges(v, data=True)

        if len(out_edges) == 0:
            e = FrozenDict({'type' : 'leaf', 'subpops' : (v,), 'newpops' : (v,)})
            eventDict[v] = e

        if len(out_edges) == 2:
            childEvent1,childEvent2 = [eventDict[e[1]] for e in out_edges]
            if childEvent1 != childEvent2:
                subpops = set(list(childEvent1['subpops']) + list(childEvent2['subpops']))
                for childPop in demo[v]:
                    subpops.remove(childPop)
                subpops.add(v)
                e = FrozenDict({'type' : 'merge_clusters', 'subpops' : tuple(subpops), 'newpops' : (v,)})
                # update the current event all vertices are pointing to
                eventEdges += [(e,eventDict[c], {'childPop' : c}) for c in demo[v]]
                for p in e['subpops']:
                    eventDict[p] = e
                #eventDict[v] = e
            else:
                childEvent = childEvent1
                subpops = set(childEvent['subpops'])
                for childPop in demo[v]:
                    subpops.remove(childPop)
                subpops.add(v)
                e = FrozenDict({'type' : 'merge_subpops', 'subpops' : tuple(subpops), 'newpops' : (v,)})
                eventEdges += [(e, childEvent)]
                for p in e['subpops']:
                    eventDict[p] = e

        if len(in_edges) == 2:
            # must be done after adding leaf/merge event for this node
            childEvent = e
            subpops = set(childEvent['subpops'])
            subpops.remove(v)
            newpops = frozenset(demo.predecessors(v))
            for parent in newpops:
                subpops.add(parent)
            e = FrozenDict({'type' : 'admixture', 'subpops' : tuple(subpops), 'newpops' : tuple(newpops), 'childpop' : v})
            for p in e['subpops']:
                eventDict[p] = e
            eventEdges += [(e,childEvent)]
    ret = nx.DiGraph(eventEdges)
    ret.demography = demo
    ret.root = eventDict[demo.root]
    return ret

# for testing that merge_subpops works
def replaceWithDummyMerge(eventTree):
    old_nodes = [v for v in eventTree]
    for v in old_nodes:
        if v['type'] == 'merge_clusters':
            c1,c2 = eventTree[v]
            childEventSubpops = tuple(list(c1['subpops']) + list(c2['subpops']))

            dummy_merge = FrozenDict({'type' : 'dummy_merge_clusters', 'subpops' : childEventSubpops, 'newpops' : ()})
            merge_subpops = FrozenDict({'type' : 'merge_subpops', 'subpops' : v['subpops'], 'newpops' : v['newpops']})

            eventTree.add_nodes_from([dummy_merge, merge_subpops])
            eventTree.add_edge(merge_subpops, dummy_merge)

            for c in eventTree[v]:
                eventTree.add_edge(dummy_merge, c)

            for parentEdge in eventTree.in_edges(v):
                eventTree.add_edge(parentEdge[0], merge_subpops)
                
            eventTree.remove_node(v)
            if v == eventTree.root:
                eventTree.root = merge_subpops
    for v in eventTree:
        assert v['type'] != 'merge_clusters'
=======
import parse_ms

import random
import itertools
>>>>>>> 51336a04

class Demography(nx.DiGraph):
    @classmethod
    def from_ms(cls, ms_cmd, leafs=None):
        return cls(parse_ms.to_nx(ms_cmd, leafs=leafs))

    @classmethod
    def from_newick(cls, newick, default_lineages=None, default_N=1.0):
<<<<<<< HEAD
        t = cls(_newick_to_nx(newick, default_lineages))
        # add models to edges
        for v0, v1, d in t.edges(data=True):
            n_sub = t.n_lineages_at_node[v1]
            nd = t.node_data[v1]
            if 'model' not in nd or nd['model'] == "constant":
                nd['model'] = ConstantTruncatedSizeHistory(
                        N=nd.get('N', default_N),
                        tau=d['branch_length'], 
                        n_max=n_sub)
            else:
                raise Exception("Unsupported model type: %s" % nd['model'])
        nd = t.node_data[t.root]
        # FIXME: all possible size histories for root
        nd['model'] = ConstantTruncatedSizeHistory(
                N=nd.get('N', default_N),
                n_max=t.n_lineages_at_node[t.root], 
                tau=float("inf"))
        return t
=======
        ms_cmd,leafs = parse_ms.from_newick(newick, default_lineages, default_N)
        ret = cls.from_ms(ms_cmd, leafs=leafs)
        return ret
>>>>>>> 51336a04

    def __init__(self, *args, **kwargs):
        super(Demography, self).__init__(*args, **kwargs)
        nd = self.node_data
        if not all('lineages' in nd[k] for k in self.leaves):
            raise Exception("'lineages' attribute must be set for each leaf node.")
<<<<<<< HEAD
        # TODO: make event tree create the demography, instead of vice versa
        self.eventTree = getEventTree(self)
        #replaceWithDummyMerge(self.eventTree)
        
=======
        for v in self:
            if 'model_func' in nd[v] and 'model' not in nd[v]:
                nd[v]['model'] = nd[v]['model_func'](self.n_lineages_subtended_by[v])
        if not all('model' in nd[k] for k in self):
            raise Exception("'model' attribute must be set for all nodes.")

    @cached_property
    def eventTree(self):
        eventEdgeList = []
        currEvents = {l : (l,) for l in self.leaves}
        eventDict = {e : {'subpops' : (l,), 'newpops' : (l,)} for l,e in currEvents.iteritems()}
        
        for e in self['events']:
            # get the population edges forming the event
            parent_pops, child_pops = map(set, zip(*e))
            child_events = set([currEvents[c] for c in child_pops])
            assert len(e) == 2 and len(parent_pops) + len(child_pops) == 3 and len(child_events) in (1,2)

            sub_pops = set(itertools.chain(*[eventDict[c]['subpops'] for c in child_events]))
            sub_pops.difference_update(child_pops)
            sub_pops.update(parent_pops)

            currEvents.update({p : e for p in sub_pops})
            for p in child_pops:
                del currEvents[p]
            eventDict[e] = {'newpops' : tuple(parent_pops), 'subpops' : tuple(sub_pops)}
            eventEdgeList += [(e, c) for c in child_events]
        ret = nx.DiGraph(eventEdgeList)
        for e in eventDict:
            ret.add_node(e, **(eventDict[e]))
        return ret

>>>>>>> 51336a04
    @cached_property
    def totalSfsSum(self):
        return normalizing_constant(self)

    @cached_property
    def root(self):
        nds = [node for node, deg in self.in_degree().items() if deg == 0]
        assert len(nds) == 1
        return nds[0]
    
    @cached_property
    def node_data(self):
        return dict(self.nodes(data=True))

    @cached_property
    def leaves(self):
        return set([k for k, v in self.out_degree().items() if v == 0])

#     @cached_property
#     def n_lineages_subtended_by(self):
#         nd = self.node_data
#         return {v: sum(nd[l]['lineages'] for l in self.leaves_subtended_by[v]) for v in self}
    @cached_property
    def n_lineages_at_node(self):
        '''Due to admixture events, # lineages at node >= # lineages at leafs'''
        nd = self.node_data
        n_lin_dict = {}
        for v in nx.dfs_postorder_nodes(self, self.root):
            if self.is_leaf(v):
                n_lin_dict[v] = nd[v]['lineages']
            else:
                n_lin_dict[v] = sum([n_lin_dict[c] for c in self[v]])
        return n_lin_dict

    @cached_property
    def n_derived_subtended_by(self):
        nd = self.node_data
        return {v: sum(nd[l]['derived'] for l in self.leaves_subtended_by[v]) for v in self}

    @cached_property
    def leaves_subtended_by(self):
        return {v: self.leaves & set(nx.dfs_preorder_nodes(self, v)) for v in self}

    @memoize_instance
    def admixture_prob(self, admixture_node):
        '''
        Returns LabeledAxisArray with dimensions [child_der, par1_der, par2_der]

        child_der: # derived alleles in admixture_node
        par1_der, par2_der: # derived alleles in parent1, parent2 of admixture_node

        returns probability of child_der given par1_der, par2_der
        '''
        n_node = self.n_lineages_at_node[admixture_node]

        # admixture node must have two parents
        edge1,edge2 = self.in_edges([admixture_node], data=True)
        nd = self.node_data[admixture_node]
        parent1,parent2 = edge1[0], edge2[0]
        prob1,prob2 = nd['splitprobs'][parent1], nd['splitprobs'][parent2]
        assert prob1 + prob2 == 1.0

        # dimensions are [child_derived, parent1_derived, parent2_derived]
        ret = np.zeros((n_node+1, n_node+1, n_node+1))
        # FIXME: replace for loops with vectorized operations!!
        # iterate over entries of ret
        for child_der in range(n_node+1):
            for par1_der in range(n_node+1):
                for par2_der in range(n_node+1):
                    # iterate over number of lineages inherited from parent 1
                    for n_from_1 in range(n_node+1):
                        n_from_2 = n_node - n_from_1
                        ret[child_der, par1_der, par2_der] += scipy.misc.comb(n_node, n_from_1) * (prob1**n_from_1) * (prob2**n_from_2) * der_in_admixture_node(n_from_1, n_from_2, par1_der, par2_der)[child_der]
        return LabeledAxisArray(ret, [admixture_node, parent1, parent2], copyArray=False)

    def is_leaf(self, node):
        return node in self.leaves

    def update_state(self, state):
        nd = self.node_data
        for node in state:
            ndn = nd[node]
            ndn.update(state[node])
            if ndn['lineages'] != ndn['derived'] + ndn['ancestral']:
                raise Exception("derived + ancestral must add to lineages at node %s" % node)
        # Invalidate the caches which depend on node state
        # FIXME: breaks for version 1.0.0 of cached_property module!
        self.n_derived_subtended_by # make sure cache exists
        del self.n_derived_subtended_by #reset cache
        del self.node_data  #reset cache

<<<<<<< HEAD
    def to_newick(self):
        return _to_newick(self, self.root)

@memoize
def der_in_admixture_node(n_from_1, n_from_2, der_in_1, der_in_2):
    '''
    Given admixture node inherits n_from_1, n_from_2 lineages in parents1,2
    and parents1,2 have der_in_1, der_in_2 derived alleles
    returns array giving probability that admixture node has der_in_child derived alleles
    '''
    n_node = n_from_1 + n_from_2
    to_convolve = []
    for n_from_parent, der_in_parent in (n_from_1, der_in_1), (n_from_2, der_in_2):
        anc_in_parent = n_node - der_in_parent

        der_from_parent = np.arange(n_from_parent+1)
        anc_from_parent = n_from_parent - der_from_parent

        to_convolve.append(scipy.misc.comb(der_in_parent, der_from_parent) * scipy.misc.comb(anc_in_parent, anc_from_parent) / scipy.misc.comb(n_node, n_from_parent))

    ret = scipy.signal.fftconvolve(*to_convolve)
    assert len(ret) == n_node+1
    return ret


_field_factories = {
    "N": float, "lineages": int, "ancestral": int, 
    "derived": int, "model": str
    }
def _extract_momi_fields(comment):
    for field in comment.split("&&"):
        if field.startswith("momi:"):
            attrs = field.split(":")
            assert attrs[0] == "momi"
            attrs = [a.split("=") for a in attrs[1:]]
            attrdict = dict((a, _field_factories[a](b)) for a, b in attrs)
            return attrdict
    return {}

def _newick_to_nx(newick, default_lineages=None):
    newick = StringIO(newick)
    phy = Phylo.read(newick, "newick")
    phy.rooted = True
    edges = []
    nodes = []
    node_data = {}
    clades = [phy.root]
    phy.root.name = phy.root.name or "root"
    i = 0
    while clades:
        clade = clades.pop()
        nd = _extract_momi_fields(clade.comment or "")
        if 'lineages' not in nd and default_lineages is not None:
            nd['lineages'] = default_lineages
        nodes.append((clade.name, nd))
        for c_clade in clade.clades:
            clades += clade.clades
            if c_clade.name is None:
                c_clade.name = "node%d" % i
                i += 1
            ed = {'branch_length': c_clade.branch_length}
            edges.append((clade.name, (c_clade.name), ed))
    t = nx.DiGraph(data=edges)
    t.add_nodes_from(nodes)
    tn = dict(t.nodes(data=True))
    for node in node_data:
        tn[node].update(node_data[node])
    return t

def _to_newick(G, root):
    parent = list(G.predecessors(root))
    try:
        edge_length = str(G[parent[0]][root]['branch_length'])
    except IndexError:
        edge_length = None
    if not G[root]:
        assert edge_length is not None
        return root + ":" + edge_length
    else:
        children = list(G[root])
        assert len(children) == 2
        dta = [(_to_newick(G, child),) for child in children]
        ret = "(%s,%s)" % (dta[0] + dta[1])
        if edge_length:
            ret += ":" + edge_length
        return ret
=======
    '''
    Simulates the SFS from the demography.
    If theta = None, uses total branch lengths for frequencies (ala fastsimcoal)

    returns (sumFreqs,sumSqFreqs,nonzeroFreqs)
    where
    sumFreqs = sum of frequencies across all datasets
    sumSqFreqs = sum of squared frequencies across all datasets
    nonzeroFreqs = # of datasets where frequency was > 0
    '''
    def simulate_sfs(self, num_sims, theta=None, seed=None, additionalParams=""):
        return parse_ms.simulate_sfs(self, num_sims, theta, seed, additionalParams)
>>>>>>> 51336a04


def normalizing_constant(demography):
    # to_directed() makes a deep-copy of the nx.DiGraph
    demography = Demography(demography.to_directed())
    # set all alleles to be of ancestral type
    state = {}
    for v in demography.leaves:
        state[v] = {}
        state[v]['derived'] = 0
        state[v]['ancestral'] = demography.node_data[v]['lineages']
    demography.update_state(state)
    # now create the Sum-Product
    sp = SumProduct(demography)

    ret = 0.0
    for event in sp.eventTree:
        for newpop in event['newpops']:
            labeledArray = LabeledAxisArray(sp.partial_likelihood_bottom(event), event['subpops'], copyArray=False)
            # 1 - partial_likelihood_bottom is probability of at least one derived leaf lineage
            ret += ((1.0 - labeledArray.get_zeroth_vector(newpop)) * sp.truncated_sfs(newpop)).sum()

    # subtract off the term for all alleles derived
    state = {}
    for v in demography.leaves:
        state[v] = {}
        state[v]['derived'] = demography.node_data[v]['lineages']
        state[v]['ancestral'] = 0
    demography.update_state(state)
    # now create the Sum-Product
    sp = SumProduct(demography)

    ret -= sp.p(normalized=False)
    return ret<|MERGE_RESOLUTION|>--- conflicted
+++ resolved
@@ -1,119 +1,12 @@
 import networkx as nx
 from cached_property import cached_property
-from sum_product import SumProduct
-<<<<<<< HEAD
 from util import memoize_instance, memoize
 import scipy, scipy.misc, scipy.signal
 import numpy as np
 from sum_product import LabeledAxisArray, SumProduct
-
-class FrozenDict(object):
-    def __init__(self, dict):
-        self._dict = dict
-        self._frozen = frozenset(dict.iteritems())
-
-    def keys(self):
-        return self._dict.keys()
-    
-    def __getitem__(self, key):
-        return self._dict[key]
-
-    def __hash__(self):
-        return self._frozen.__hash__()
-
-    def __eq__(self, other):
-        return self._frozen == other._frozen
-
-    def __ne__(self, other):
-        return not self.__eq__(other)
-
-# only works for tree demographies
-# TODO: for more general demographies, build event tree first, then demo
-def getEventTree(demo):
-    eventDict = {}
-    eventEdges = []
-    # breadth first search
-    #for v in reversed([demo.root] + [v1 for v0,v1 in nx.bfs_edges(demo, demo.root)]):
-    for v in nx.dfs_postorder_nodes(demo, demo.root):
-        #assert len(demo.predecessors(v)) <= 1
-        in_edges,out_edges = demo.in_edges(v, data=True),demo.out_edges(v, data=True)
-
-        if len(out_edges) == 0:
-            e = FrozenDict({'type' : 'leaf', 'subpops' : (v,), 'newpops' : (v,)})
-            eventDict[v] = e
-
-        if len(out_edges) == 2:
-            childEvent1,childEvent2 = [eventDict[e[1]] for e in out_edges]
-            if childEvent1 != childEvent2:
-                subpops = set(list(childEvent1['subpops']) + list(childEvent2['subpops']))
-                for childPop in demo[v]:
-                    subpops.remove(childPop)
-                subpops.add(v)
-                e = FrozenDict({'type' : 'merge_clusters', 'subpops' : tuple(subpops), 'newpops' : (v,)})
-                # update the current event all vertices are pointing to
-                eventEdges += [(e,eventDict[c], {'childPop' : c}) for c in demo[v]]
-                for p in e['subpops']:
-                    eventDict[p] = e
-                #eventDict[v] = e
-            else:
-                childEvent = childEvent1
-                subpops = set(childEvent['subpops'])
-                for childPop in demo[v]:
-                    subpops.remove(childPop)
-                subpops.add(v)
-                e = FrozenDict({'type' : 'merge_subpops', 'subpops' : tuple(subpops), 'newpops' : (v,)})
-                eventEdges += [(e, childEvent)]
-                for p in e['subpops']:
-                    eventDict[p] = e
-
-        if len(in_edges) == 2:
-            # must be done after adding leaf/merge event for this node
-            childEvent = e
-            subpops = set(childEvent['subpops'])
-            subpops.remove(v)
-            newpops = frozenset(demo.predecessors(v))
-            for parent in newpops:
-                subpops.add(parent)
-            e = FrozenDict({'type' : 'admixture', 'subpops' : tuple(subpops), 'newpops' : tuple(newpops), 'childpop' : v})
-            for p in e['subpops']:
-                eventDict[p] = e
-            eventEdges += [(e,childEvent)]
-    ret = nx.DiGraph(eventEdges)
-    ret.demography = demo
-    ret.root = eventDict[demo.root]
-    return ret
-
-# for testing that merge_subpops works
-def replaceWithDummyMerge(eventTree):
-    old_nodes = [v for v in eventTree]
-    for v in old_nodes:
-        if v['type'] == 'merge_clusters':
-            c1,c2 = eventTree[v]
-            childEventSubpops = tuple(list(c1['subpops']) + list(c2['subpops']))
-
-            dummy_merge = FrozenDict({'type' : 'dummy_merge_clusters', 'subpops' : childEventSubpops, 'newpops' : ()})
-            merge_subpops = FrozenDict({'type' : 'merge_subpops', 'subpops' : v['subpops'], 'newpops' : v['newpops']})
-
-            eventTree.add_nodes_from([dummy_merge, merge_subpops])
-            eventTree.add_edge(merge_subpops, dummy_merge)
-
-            for c in eventTree[v]:
-                eventTree.add_edge(dummy_merge, c)
-
-            for parentEdge in eventTree.in_edges(v):
-                eventTree.add_edge(parentEdge[0], merge_subpops)
-                
-            eventTree.remove_node(v)
-            if v == eventTree.root:
-                eventTree.root = merge_subpops
-    for v in eventTree:
-        assert v['type'] != 'merge_clusters'
-=======
 import parse_ms
-
 import random
 import itertools
->>>>>>> 51336a04
 
 class Demography(nx.DiGraph):
     @classmethod
@@ -122,46 +15,18 @@
 
     @classmethod
     def from_newick(cls, newick, default_lineages=None, default_N=1.0):
-<<<<<<< HEAD
-        t = cls(_newick_to_nx(newick, default_lineages))
-        # add models to edges
-        for v0, v1, d in t.edges(data=True):
-            n_sub = t.n_lineages_at_node[v1]
-            nd = t.node_data[v1]
-            if 'model' not in nd or nd['model'] == "constant":
-                nd['model'] = ConstantTruncatedSizeHistory(
-                        N=nd.get('N', default_N),
-                        tau=d['branch_length'], 
-                        n_max=n_sub)
-            else:
-                raise Exception("Unsupported model type: %s" % nd['model'])
-        nd = t.node_data[t.root]
-        # FIXME: all possible size histories for root
-        nd['model'] = ConstantTruncatedSizeHistory(
-                N=nd.get('N', default_N),
-                n_max=t.n_lineages_at_node[t.root], 
-                tau=float("inf"))
-        return t
-=======
         ms_cmd,leafs = parse_ms.from_newick(newick, default_lineages, default_N)
         ret = cls.from_ms(ms_cmd, leafs=leafs)
         return ret
->>>>>>> 51336a04
 
     def __init__(self, *args, **kwargs):
         super(Demography, self).__init__(*args, **kwargs)
         nd = self.node_data
         if not all('lineages' in nd[k] for k in self.leaves):
             raise Exception("'lineages' attribute must be set for each leaf node.")
-<<<<<<< HEAD
-        # TODO: make event tree create the demography, instead of vice versa
-        self.eventTree = getEventTree(self)
-        #replaceWithDummyMerge(self.eventTree)
-        
-=======
         for v in self:
             if 'model_func' in nd[v] and 'model' not in nd[v]:
-                nd[v]['model'] = nd[v]['model_func'](self.n_lineages_subtended_by[v])
+                nd[v]['model'] = nd[v]['model_func'](self.n_lineages_at_node[v])
         if not all('model' in nd[k] for k in self):
             raise Exception("'model' attribute must be set for all nodes.")
 
@@ -169,9 +34,9 @@
     def eventTree(self):
         eventEdgeList = []
         currEvents = {l : (l,) for l in self.leaves}
-        eventDict = {e : {'subpops' : (l,), 'newpops' : (l,)} for l,e in currEvents.iteritems()}
+        eventDict = {e : {'subpops' : (l,), 'parent_pops' : (l,), 'child_pops' : {}} for l,e in currEvents.iteritems()}
         
-        for e in self['events']:
+        for e in self.graph['events']:
             # get the population edges forming the event
             parent_pops, child_pops = map(set, zip(*e))
             child_events = set([currEvents[c] for c in child_pops])
@@ -181,17 +46,45 @@
             sub_pops.difference_update(child_pops)
             sub_pops.update(parent_pops)
 
+            eventDict[e] = {'parent_pops' : tuple(parent_pops), 'subpops' : tuple(sub_pops), 'child_pops' : {c : currEvents[c] for c in child_pops}}
             currEvents.update({p : e for p in sub_pops})
             for p in child_pops:
                 del currEvents[p]
-            eventDict[e] = {'newpops' : tuple(parent_pops), 'subpops' : tuple(sub_pops)}
             eventEdgeList += [(e, c) for c in child_events]
         ret = nx.DiGraph(eventEdgeList)
         for e in eventDict:
             ret.add_node(e, **(eventDict[e]))
+
+        assert len(currEvents) == 1
+        root, = [v for k,v in currEvents.iteritems()]
+        ret.root = root
+
         return ret
-
->>>>>>> 51336a04
+    
+    @property
+    def event_root(self):
+        return self.eventTree.root
+
+    def event_type(self, event):
+        if len(event) == 1:
+            return 'leaf'
+        elif len(self.parent_pops(event)) == 2:
+            return 'admixture'
+        elif len(self.eventTree[event]) == 2:
+            return 'merge_clusters'
+        else:
+            return 'merge_subpops'
+
+    def sub_pops(self, event):
+        return self.eventTree.node[event]['subpops']
+
+    def parent_pops(self, event):
+        return self.eventTree.node[event]['parent_pops']
+
+    # returns dict of {childPop : childEvent}
+    def child_pops(self, event):
+        return self.eventTree.node[event]['child_pops']
+
     @cached_property
     def totalSfsSum(self):
         return normalizing_constant(self)
@@ -234,6 +127,19 @@
     @cached_property
     def leaves_subtended_by(self):
         return {v: self.leaves & set(nx.dfs_preorder_nodes(self, v)) for v in self}
+
+    '''
+    Simulates the SFS from the demography.
+    If theta = None, uses total branch lengths for frequencies (ala fastsimcoal)
+
+    returns (sumFreqs,sumSqFreqs,nonzeroFreqs)
+    where
+    sumFreqs = sum of frequencies across all datasets
+    sumSqFreqs = sum of squared frequencies across all datasets
+    nonzeroFreqs = # of datasets where frequency was > 0
+    '''
+    def simulate_sfs(self, num_sims, theta=None, seed=None, additionalParams=""):
+        return parse_ms.simulate_sfs(self, num_sims, theta, seed, additionalParams)
 
     @memoize_instance
     def admixture_prob(self, admixture_node):
@@ -283,9 +189,6 @@
         del self.n_derived_subtended_by #reset cache
         del self.node_data  #reset cache
 
-<<<<<<< HEAD
-    def to_newick(self):
-        return _to_newick(self, self.root)
 
 @memoize
 def der_in_admixture_node(n_from_1, n_from_2, der_in_1, der_in_2):
@@ -307,84 +210,6 @@
     ret = scipy.signal.fftconvolve(*to_convolve)
     assert len(ret) == n_node+1
     return ret
-
-
-_field_factories = {
-    "N": float, "lineages": int, "ancestral": int, 
-    "derived": int, "model": str
-    }
-def _extract_momi_fields(comment):
-    for field in comment.split("&&"):
-        if field.startswith("momi:"):
-            attrs = field.split(":")
-            assert attrs[0] == "momi"
-            attrs = [a.split("=") for a in attrs[1:]]
-            attrdict = dict((a, _field_factories[a](b)) for a, b in attrs)
-            return attrdict
-    return {}
-
-def _newick_to_nx(newick, default_lineages=None):
-    newick = StringIO(newick)
-    phy = Phylo.read(newick, "newick")
-    phy.rooted = True
-    edges = []
-    nodes = []
-    node_data = {}
-    clades = [phy.root]
-    phy.root.name = phy.root.name or "root"
-    i = 0
-    while clades:
-        clade = clades.pop()
-        nd = _extract_momi_fields(clade.comment or "")
-        if 'lineages' not in nd and default_lineages is not None:
-            nd['lineages'] = default_lineages
-        nodes.append((clade.name, nd))
-        for c_clade in clade.clades:
-            clades += clade.clades
-            if c_clade.name is None:
-                c_clade.name = "node%d" % i
-                i += 1
-            ed = {'branch_length': c_clade.branch_length}
-            edges.append((clade.name, (c_clade.name), ed))
-    t = nx.DiGraph(data=edges)
-    t.add_nodes_from(nodes)
-    tn = dict(t.nodes(data=True))
-    for node in node_data:
-        tn[node].update(node_data[node])
-    return t
-
-def _to_newick(G, root):
-    parent = list(G.predecessors(root))
-    try:
-        edge_length = str(G[parent[0]][root]['branch_length'])
-    except IndexError:
-        edge_length = None
-    if not G[root]:
-        assert edge_length is not None
-        return root + ":" + edge_length
-    else:
-        children = list(G[root])
-        assert len(children) == 2
-        dta = [(_to_newick(G, child),) for child in children]
-        ret = "(%s,%s)" % (dta[0] + dta[1])
-        if edge_length:
-            ret += ":" + edge_length
-        return ret
-=======
-    '''
-    Simulates the SFS from the demography.
-    If theta = None, uses total branch lengths for frequencies (ala fastsimcoal)
-
-    returns (sumFreqs,sumSqFreqs,nonzeroFreqs)
-    where
-    sumFreqs = sum of frequencies across all datasets
-    sumSqFreqs = sum of squared frequencies across all datasets
-    nonzeroFreqs = # of datasets where frequency was > 0
-    '''
-    def simulate_sfs(self, num_sims, theta=None, seed=None, additionalParams=""):
-        return parse_ms.simulate_sfs(self, num_sims, theta, seed, additionalParams)
->>>>>>> 51336a04
-
 
 def normalizing_constant(demography):
     # to_directed() makes a deep-copy of the nx.DiGraph
@@ -400,9 +225,9 @@
     sp = SumProduct(demography)
 
     ret = 0.0
-    for event in sp.eventTree:
-        for newpop in event['newpops']:
-            labeledArray = LabeledAxisArray(sp.partial_likelihood_bottom(event), event['subpops'], copyArray=False)
+    for event in sp.G.eventTree:
+        for newpop in demography.parent_pops(event):
+            labeledArray = LabeledAxisArray(sp.partial_likelihood_bottom(event), demography.sub_pops(event), copyArray=False)
             # 1 - partial_likelihood_bottom is probability of at least one derived leaf lineage
             ret += ((1.0 - labeledArray.get_zeroth_vector(newpop)) * sp.truncated_sfs(newpop)).sum()
 
