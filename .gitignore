--- conflicted
+++ resolved
@@ -4,10 +4,5 @@
 
 momi.egg-info
 
-<<<<<<< HEAD
-*.py~
-
 seedms
-=======
 *~
->>>>>>> 51336a04
